--- conflicted
+++ resolved
@@ -37,13 +37,8 @@
             version = "0"
         version = Version.coerce(version)
         return SourcePackage(package["name"], version, source_path=path.parent,
-<<<<<<< HEAD
                              source=NPMClassifier(), dependencies=(
-            Dependency(package=dep_name, semantic_version=NPMClassifier.parse_spec(dep_version))
-=======
-                             source=NPMClassifier.default_instance(), dependencies=(
-            Dependency(package=dep_name, semantic_version=NPMClassifier.parse_spec(dep_version), source=NPMClassifier.default_instance())
->>>>>>> 2c34209c
+            Dependency(package=dep_name, semantic_version=NPMClassifier.parse_spec(dep_version), source=NPMClassifier())
             for dep_name, dep_version in dependencies.items()
         ))
 
