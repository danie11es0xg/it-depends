--- conflicted
+++ resolved
@@ -59,36 +59,6 @@
 
     for package in metadata["packages"]:
         if package["name"] in workspace_members:
-<<<<<<< HEAD
-            yield SourcePackage(
-                name=package["name"],
-                version=Version.coerce(package["version"]),
-                source=CargoClassifier.default_instance(),
-                dependencies=[
-                    Dependency(
-                        package=dep["name"],
-                        semantic_version=CargoClassifier.parse_spec(dep["req"]),
-                        source=CargoClassifier.default_instance()
-                    )
-                    for dep in package["dependencies"]
-                ],
-                source_path=cargo_package_path
-            )
-        else:
-            yield Package(
-                name=package["name"],
-                version=Version.coerce(package["version"]),
-                source=CargoClassifier.default_instance(),
-                dependencies=[
-                    Dependency(
-                        package=dep["name"],
-                        semantic_version=CargoClassifier.parse_spec(dep["req"]),
-                        source=CargoClassifier.default_instance()
-                    )
-                    for dep in package["dependencies"]
-                ]
-            )
-=======
             _class: Type[Union[SourcePackage, Package]] = SourcePackage
             kwargs = {"source_path": cargo_package_path}
         else:
@@ -101,13 +71,13 @@
             dependencies=[
                 Dependency(
                     package=dep["name"],
-                    semantic_version=CargoClassifier.parse_spec(dep["req"])
+                    semantic_version=CargoClassifier.parse_spec(dep["req"]),
+                    source=CargoClassifier.default_instance(),
                 )
                 for dep in package["dependencies"]
             ],
             **kwargs
         )
->>>>>>> 994b4a96
 
 
 class CargoClassifier(DependencyClassifier):
