--- conflicted
+++ resolved
@@ -18,10 +18,15 @@
 from contextlib import nullcontext
 
 class Dependency:
-    def __init__(self, package: str, source: "DependencyClassifier", semantic_version: SemanticVersion = SimpleSpec("*")):
+    def __init__(self, package: str, source: Union[str, "DependencyClassifier"], semantic_version: SemanticVersion = SimpleSpec("*")):
         self.package: str = package
         self.semantic_version: SemanticVersion = semantic_version
-        self.source_name: str = source.name
+        #type forgiveness
+        if isinstance(source, str):
+            source_name = source
+        else:
+            source_name = source.name
+        self.source_name: str = source_name
 
     @property
     def source(self):
@@ -46,11 +51,7 @@
             self,
             name: str,
             version: Version,
-<<<<<<< HEAD
             source: Union[str, "DependencyClassifier"],
-=======
-            source: Optional["DependencyClassifier"] = None,
->>>>>>> 6331c479
             dependencies: Iterable[Dependency] = (),
     ):
         self.name: str = name
@@ -58,7 +59,6 @@
         self.dependencies: Dict[str, Dependency] = {
             dep.package: dep for dep in dependencies
         }
-<<<<<<< HEAD
         #type forgiveness
         if isinstance(source, str):
             source_name = source
@@ -68,16 +68,10 @@
 
     @property
     def source(self):
-        return CLASSIFIERS_BY_NAME[self.source_name]
-=======
-        if source is None:
-            source = UnusedClassifier()
-        self.source: DependencyClassifier = source
->>>>>>> 6331c479
+        return classifier_by_name(self.source_name)
 
     def to_dependency(self) -> Dependency:
-        assert self.source is not None
-        return Dependency(package=self.name, semantic_version=SemanticVersion.parse(str(self.version)), source=self.source)
+        return Dependency(package=self.name, semantic_version=SemanticVersion.parse(str(self.version)), source=self.source_name)
 
     def to_obj(self) -> Dict[str, Union[str, Dict[str, str]]]:
         ret = {
@@ -346,30 +340,22 @@
 
 
 class DependencyResolver:
-<<<<<<< HEAD
 
     def __init__(self, source: Union[str, "DependencyClassifier"], cache: Optional[PackageCache] = None):
-=======
-    def __init__(self, source: "DependencyClassifier", cache: Optional[PackageCache] = None):
->>>>>>> 6331c479
         if cache is None:
             self._cache: PackageCache = InMemoryPackageCache()
         else:
             self._cache = cache
-<<<<<<< HEAD
         # type forgiveness
         if isinstance(source, str):
             self.source_name = source
         else:
             self.source_name = source.name
-=======
-        self.source: DependencyClassifier = source
->>>>>>> 6331c479
         self._entries: int = 0
 
     @property
     def source(self):
-        return CLASSIFIERS_BY_NAME[self.source_name]
+        return classifier_by_name(self.source_name)
 
     def open(self):
         self._cache.__enter__()
@@ -388,7 +374,7 @@
         if self._entries == 0:
             self.close()
 
-    def resolve_missing(self, dependency: Dependency, from_package: Optional[Package] = None) -> Iterator[Package]:
+    def resolve_missing(self, dependency: Dependency, from_package: Package) -> Iterator[Package]:
         """
         Forces a resolution of a missing dependency
 
@@ -423,8 +409,8 @@
         self._cache.add(package)
 
     def resolve(
-            self, dependency: Dependency, record_results: bool = True, check_cache: bool = True,
-            from_package: Optional[Package] = None
+            self, dependency: Dependency, from_package: Package, record_results: bool = True, check_cache: bool = True,
+
     ) -> Iterator[Package]:
         """Yields all packages that satisfy the given dependency, resolving the dependency if necessary
 
@@ -491,11 +477,7 @@
             name: str,
             version: Version,
             source_path: Path,
-<<<<<<< HEAD
             source: Union[str, "DependencyClassifier"],
-=======
-            source: "DependencyClassifier",
->>>>>>> 6331c479
             dependencies: Iterable[Dependency] = (),
     ):
         super().__init__(name=name, version=version, dependencies=dependencies, source=source)
