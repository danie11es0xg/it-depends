--- conflicted
+++ resolved
@@ -50,18 +50,10 @@
     @classmethod
     def from_string(cls, description):
         try:
-<<<<<<< HEAD
-            source, *remainder = description.split(":")
-            package = ":".join(remainder)
-            package, *remainder = package.split("@")
-            if remainder:
-                version_string = "@".join(remainder)
-=======
             source, tail = description.split(":", 1)
             package, *remainder = tail.split("@", 1)
             version_string = "@".join(remainder)
             if version_string:
->>>>>>> 789286e2
                 version = SimpleSpec(version_string)
             else:
                 version = SimpleSpec("*")
