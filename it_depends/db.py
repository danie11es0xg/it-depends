from pathlib import Path
from typing import Any, Dict, FrozenSet, Iterable, Iterator, Optional, Tuple, Union

from semantic_version import Version
from sqlalchemy import Column, create_engine, distinct, ForeignKey, Integer, String, UniqueConstraint
from sqlalchemy.ext.declarative import declarative_base
from sqlalchemy.ext.hybrid import hybrid_property
from sqlalchemy.orm import relationship, sessionmaker

from .dependencies import classifier_by_name, Dependency, DependencyClassifier, Package, SemanticVersion, PackageCache

DEFAULT_DB_PATH = Path.home() / ".config" / "it-depends" / "dependencies.sqlite"

Base = declarative_base()


class Resolution(Base):  # type: ignore
    __tablename__ = "resolutions"

    id = Column(Integer, primary_key=True)
    package = Column(String, nullable=False)
    version = Column(String, nullable=True)
    source = Column(String, nullable=True)

    __table_args__ = (
        UniqueConstraint("package", "version", "source", name="resolution_unique_constraint"),
    )


class DBDependency(Base, Dependency):  # type: ignore
    __tablename__ = "dependencies"

    id = Column(Integer, primary_key=True)
    from_package_id = Column(Integer, ForeignKey("packages.id"))
    from_package = relationship("DBPackage", back_populates="raw_dependencies")
    package = Column(String, nullable=False)
    semantic_version_string = Column("semantic_version", String, nullable=True)

    __table_args__ = (
        UniqueConstraint("from_package_id", "package", "semantic_version", name="dependency_unique_constraint"),
    )

    def __init__(self, package: "DBPackage", dep: Dependency):
        # We intentionally skip calling super().__init__()
        self.from_package_id = package.id
        self.package = dep.package
        self.semantic_version = dep.semantic_version  # type: ignore

    @hybrid_property
    def semantic_version(self) -> SemanticVersion:
        if self.from_package.source is None:
            classifier = DependencyClassifier()
        else:
<<<<<<< HEAD
            try:
                classifier = CLASSIFIERS_BY_NAME[self.from_package.source_name]
            except KeyError:
                classifier = DependencyClassifier
=======
            classifier = self.from_package.source
>>>>>>> 6331c479
        return classifier.parse_spec(self.semantic_version_string)

    @semantic_version.setter  # type: ignore
    def semantic_version(self, new_version: Union[SemanticVersion, str]):
        self.semantic_version_string = str(new_version)


class DependencyMapping:
    def __init__(self, package: "DBPackage"):
        super().__init__()
        self._deps: Dict[str, Dependency] = {
            dep.package: Dependency(dep.package, dep.semantic_version) for dep in package.raw_dependencies
        }

    def items(self) -> Iterator[Tuple[str, Dependency]]:
        yield from self._deps.items()

    def keys(self) -> Iterable[str]:
        return self._deps.keys()

    def values(self) -> Iterable[Dependency]:
        return self._deps.values()

    def __setitem__(self, dep_name: str, dep: Dependency):
        self._deps[dep_name] = dep

    def __delitem__(self, dep_name: str):
        pass

    def __getitem__(self, package_name: str) -> Dependency:
        return self._deps[package_name]

    def __len__(self) -> int:
        return len(self._deps)

    def __iter__(self) -> Iterator[str]:
        return iter(self._deps)


class DBPackage(Base, Package):  # type: ignore
    __tablename__ = "packages"

    id = Column(Integer, primary_key=True)
    name = Column(String, nullable=False)
    version_str = Column("version", String, nullable=False)
    source_name = Column("source", String, nullable=False)

    __table_args__ = (
        UniqueConstraint("name", "version", "source", name="package_unique_constraint"),
    )

    raw_dependencies = relationship("DBDependency", back_populates="from_package", cascade="all, delete, delete-orphan")

    def __init__(self, package: Package):
        # We intentionally skip calling super().__init__()
        self.name = package.name
        self.version = package.version
<<<<<<< HEAD
        self.source_name = package.source_name

    @property
    def source(self) -> DependencyClassifier:
        return CLASSIFIERS_BY_NAME[self.source_name]  # type: ignore
=======
        self.source_name = package.source.name

    @property # type: ignore
    def source(self) -> DependencyClassifier: # type: ignore
        return classifier_by_name(self.source_name)

    @source.setter
    def source(self, new_source: DependencyClassifier):
        self.source_name = new_source.name
>>>>>>> 6331c479

    @staticmethod
    def from_package(package: Package, session) -> "DBPackage":
        if not isinstance(package, DBPackage):
            dep_pkg = package
            package = DBPackage(package)
            session.add(package)
            session.flush()
            session.add_all([DBDependency(package, dep) for dep in dep_pkg.dependencies.values()])
        else:
            session.add(package)
        return package

    def to_package(self) -> Package:
        assert self.source is not None
        return Package(name=self.name, version=self.version, dependencies=(
            Dependency(package=dep.package, semantic_version=dep.semantic_version, source=self.source) for dep in self.raw_dependencies
        ), source=self.source)

    @property
    def version(self) -> Version:
        return Version.coerce(self.version_str)

    @version.setter
    def version(self, new_version: Union[Version, str]):
        self.version_str = str(new_version)

    @property
    def dependencies(self) -> DependencyMapping:  # type: ignore
        return DependencyMapping(self)


class SourceFilteredPackageCache(PackageCache):
    def __init__(self, source: Optional[str], parent: "DBPackageCache"):
        super().__init__()
        self.source: Optional[str] = source
        self.parent: DBPackageCache = parent

    def __len__(self):
        return self.parent.session.query(DBPackage).filter(DBPackage.source_name.like(self.source)).count()

    def __iter__(self) -> Iterator[Package]:
        yield from [p.to_package()
                    for p in self.parent.session.query(DBPackage).filter(DBPackage.source_name.like(self.source)).all()]

    def was_resolved(self, dependency: Dependency, source: Optional[str] = None) -> bool:
        if source is not None and source != self.source:
            return False
        else:
            return self.parent.was_resolved(dependency, source=self.source)

    def set_resolved(self, dependency: Dependency, source: Optional[str]):
        self.parent.set_resolved(dependency, source=source)

    def from_source(self, source: Optional[str]) -> "PackageCache":
        return SourceFilteredPackageCache(source, self.parent)

    def package_versions(self, package_name: str) -> Iterator[Package]:
        yield from [p.to_package() for p in self.parent.session.query(DBPackage).filter(
            DBPackage.name.like(package_name), DBPackage.source_name.like(self.source)
        ).all()]

    def package_names(self) -> FrozenSet[str]:
        return frozenset(self.parent.session.query(distinct(DBPackage.name))
                         .filter(DBPackage.source_name.like(self.source)).all())

    def match(self, to_match: Union[str, Package, Dependency]) -> Iterator[Package]:
        return self.parent.match(to_match, source=self.source)

    def add(self, package: Package):
        return self.parent.add(package)


class DBPackageCache(PackageCache):
    def __init__(self, db: Union[str, Path] = ":memory:"):
        super().__init__()
        if db == ":memory:":
            db = "sqlite:///:memory:"
        elif db == "sqlite:///:memory:":
            pass
        elif isinstance(db, str):
            if db.startswith("sqlite:///"):
                db = db[len("sqlite:///"):]
            db = Path(db)
        if isinstance(db, Path):
            db.parent.mkdir(parents=True, exist_ok=True)
            db = f"sqlite:///{db.absolute()!s}?check_same_thread=False"
        self.db: str = db
        self._session = None

    def open(self):
        if isinstance(self.db, str):
            db = create_engine(self.db)
        else:
            db = self.db
        self._session = sessionmaker(bind=db)()
        Base.metadata.create_all(db)

    def close(self):
        self._session = None

    @property
    def session(self):
        return self._session

    def add(self, package: Package):
        self.extend((package,))

    def extend(self, packages: Iterable[Package]):
        for package in packages:
            for existing in self.match(package):
                if len(existing.dependencies) > len(package.dependencies):
                    raise ValueError(f"Package {package!s} has already been resolved with more dependencies")
                elif existing.dependencies != package.dependencies:
                    existing.dependencies = package.dependencies
                    self.session.commit()
                found_existing = True
                break
            else:
                found_existing = False
            if found_existing:
                continue
            if isinstance(package, DBPackage):
                self.session.add(package)
            else:
                _ = DBPackage.from_package(package, self.session)
        self.session.commit()

    def __len__(self):
        return self.session.query(DBPackage).count()

    def __iter__(self) -> Iterator[Package]:
        yield from self.session.query(DBPackage).all()

    def from_source(self, source: Optional[str]) -> SourceFilteredPackageCache:
        return SourceFilteredPackageCache(source, self)

    def package_versions(self, package_name: str) -> Iterator[Package]:
        yield from [
            p.to_package() for p in self.session.query(DBPackage).filter(DBPackage.name.like(package_name)).all()
        ]

    def package_names(self) -> FrozenSet[str]:
        return frozenset(result[0] for result in self.session.query(distinct(DBPackage.name)).all())

    def _make_query(self, to_match: Union[str, Package], source: Optional[str] = None):
        if source is not None:
            filters: Tuple[Any, ...] = (DBPackage.source_name.like(source),)
        else:
            filters = ()
        if isinstance(to_match, Package):
            return self.session.query(DBPackage).filter(
                DBPackage.name.like(to_match.name), DBPackage.version_str.like(str(to_match.version)), *filters
            )
        else:
            return self.session.query(DBPackage).filter(DBPackage.name.like(to_match), *filters)

    def match(
            self, to_match: Union[str, Package, Dependency], source: Optional[str] = None
    ) -> Iterator[Package]:
        if isinstance(to_match, Dependency):
            for package in self.match(to_match.package, source=source):
                if to_match.semantic_version is not None and package.version in to_match.semantic_version:
                    yield package
        else:
            # we intentionally build a list before yielding so that we don't keep the session query lingering
            yield from [package.to_package() for package in self._make_query(to_match, source=source).all()]

    def was_resolved(self, dependency: Dependency, source: Optional[str] = None) -> bool:
        if source is not None:
            filters: Tuple[Any, ...] = (Resolution.source.like(source),)
        else:
            filters = ()
        return self.session.query(Resolution).filter(
            Resolution.package.like(dependency.package),
            Resolution.version == str(dependency.semantic_version),
            *filters
        ).limit(1).count() > 0

    def set_resolved(self, dependency: Dependency, source: Optional[str]):
        self.session.add(
            Resolution(package=dependency.package, version=str(dependency.semantic_version), source=source)
        )
        self.session.commit()<|MERGE_RESOLUTION|>--- conflicted
+++ resolved
@@ -51,14 +51,7 @@
         if self.from_package.source is None:
             classifier = DependencyClassifier()
         else:
-<<<<<<< HEAD
-            try:
-                classifier = CLASSIFIERS_BY_NAME[self.from_package.source_name]
-            except KeyError:
-                classifier = DependencyClassifier
-=======
             classifier = self.from_package.source
->>>>>>> 6331c479
         return classifier.parse_spec(self.semantic_version_string)
 
     @semantic_version.setter  # type: ignore
@@ -116,23 +109,12 @@
         # We intentionally skip calling super().__init__()
         self.name = package.name
         self.version = package.version
-<<<<<<< HEAD
         self.source_name = package.source_name
+
 
     @property
     def source(self) -> DependencyClassifier:
-        return CLASSIFIERS_BY_NAME[self.source_name]  # type: ignore
-=======
-        self.source_name = package.source.name
-
-    @property # type: ignore
-    def source(self) -> DependencyClassifier: # type: ignore
         return classifier_by_name(self.source_name)
-
-    @source.setter
-    def source(self, new_source: DependencyClassifier):
-        self.source_name = new_source.name
->>>>>>> 6331c479
 
     @staticmethod
     def from_package(package: Package, session) -> "DBPackage":
