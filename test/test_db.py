--- conflicted
+++ resolved
@@ -3,19 +3,7 @@
 from it_depends.db import DBPackageCache
 from it_depends.dependencies import Dependency, Package, SimpleSpec, Version, UnusedClassifier
 
-<<<<<<< HEAD
-=======
-class UnknownClassifier(DependencyClassifier):
-    name = "unknown"
-    description = "unknown classifier"
-    def classify(self, repo, cache):
-        pass
 
-    def can_classify(self, repo) -> bool:
-        return False
-
-        
->>>>>>> 813eadab
 class TestDB(TestCase):
     def test_db(self):
         with DBPackageCache() as cache:
